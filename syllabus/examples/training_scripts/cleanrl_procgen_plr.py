""" An example applying Syllabus Prioritized Level Replay to Procgen. This code is based on https://github.com/facebookresearch/level-replay/blob/main/train.py

NOTE: In order to efficiently change the seed of a procgen environment directly without reinitializing it,
we rely on Minqi Jiang's custom branch of procgen found here: https://github.com/minqi/procgen
"""
import argparse
import os
import random
import time
from collections import deque
from distutils.util import strtobool

import gym as openai_gym
import gymnasium as gym
import numpy as np
import procgen  # noqa: F401
from procgen import ProcgenEnv
import torch
import torch.nn as nn
import torch.optim as optim
from shimmy.openai_gym_compatibility import GymV21CompatibilityV0
from torch.utils.tensorboard import SummaryWriter

from syllabus.core import MultiProcessingSyncWrapper, make_multiprocessing_curriculum
from syllabus.curricula import PrioritizedLevelReplay, DomainRandomization, LearningProgressCurriculum, SequentialCurriculum
from syllabus.examples.models import ProcgenAgent
from syllabus.examples.task_wrappers import ProcgenTaskWrapper
from syllabus.examples.utils.vecenv import VecMonitor, VecNormalize, VecExtractDictObs


def parse_args():
    # fmt: off
    parser = argparse.ArgumentParser()
    parser.add_argument("--exp-name", type=str, default=os.path.basename(__file__).rstrip(".py"),
                        help="the name of this experiment")
    parser.add_argument("--seed", type=int, default=1,
                        help="seed of the experiment")
    parser.add_argument("--torch-deterministic", type=lambda x: bool(strtobool(x)), default=True, nargs="?", const=True,
                        help="if toggled, `torch.backends.cudnn.deterministic=False`")
    parser.add_argument("--cuda", type=lambda x: bool(strtobool(x)), default=True, nargs="?", const=True,
                        help="if toggled, cuda will be enabled by default")
    parser.add_argument("--track", type=lambda x: bool(strtobool(x)), default=False, nargs="?", const=True,
                        help="if toggled, this experiment will be tracked with Weights and Biases")
    parser.add_argument("--wandb-project-name", type=str, default="syllabus",
                        help="the wandb's project name")
    parser.add_argument("--wandb-entity", type=str, default=None,
                        help="the entity (team) of wandb's project")
    parser.add_argument("--capture-video", type=lambda x: bool(strtobool(x)), default=False, nargs="?", const=True,
                        help="weather to capture videos of the agent performances (check out `videos` folder)")
    parser.add_argument("--logging-dir", type=str, default=".",
                        help="the base directory for logging and wandb storage.")

    # Algorithm specific arguments
    parser.add_argument("--env-id", type=str, default="starpilot",
                        help="the id of the environment")
    parser.add_argument("--total-timesteps", type=int, default=int(25e6),
                        help="total timesteps of the experiments")
    parser.add_argument("--learning-rate", type=float, default=5e-4,
                        help="the learning rate of the optimizer")
    parser.add_argument("--num-envs", type=int, default=64,
                        help="the number of parallel game environments")
    parser.add_argument("--num-steps", type=int, default=256,
                        help="the number of steps to run in each environment per policy rollout")
    parser.add_argument("--anneal-lr", type=lambda x: bool(strtobool(x)), default=False, nargs="?", const=True,
                        help="Toggle learning rate annealing for policy and value networks")
    parser.add_argument("--gae", type=lambda x: bool(strtobool(x)), default=True, nargs="?", const=True,
                        help="Use GAE for advantage computation")
    parser.add_argument("--gamma", type=float, default=0.999,
                        help="the discount factor gamma")
    parser.add_argument("--gae-lambda", type=float, default=0.95,
                        help="the lambda for the general advantage estimation")
    parser.add_argument("--num-minibatches", type=int, default=8,
                        help="the number of mini-batches")
    parser.add_argument("--update-epochs", type=int, default=3,
                        help="the K epochs to update the policy")
    parser.add_argument("--norm-adv", type=lambda x: bool(strtobool(x)), default=True, nargs="?", const=True,
                        help="Toggles advantages normalization")
    parser.add_argument("--clip-coef", type=float, default=0.2,
                        help="the surrogate clipping coefficient")
    parser.add_argument("--clip-vloss", type=lambda x: bool(strtobool(x)), default=True, nargs="?", const=True,
                        help="Toggles whether or not to use a clipped loss for the value function, as per the paper.")
    parser.add_argument("--ent-coef", type=float, default=0.01,
                        help="coefficient of the entropy")
    parser.add_argument("--vf-coef", type=float, default=0.5,
                        help="coefficient of the value function")
    parser.add_argument("--max-grad-norm", type=float, default=0.5,
                        help="the maximum norm for the gradient clipping")
    parser.add_argument("--target-kl", type=float, default=None,
                        help="the target KL divergence threshold")

    # Procgen arguments
    parser.add_argument("--full-dist", type=lambda x: bool(strtobool(x)), default=True, nargs="?", const=True,
                        help="Train on full distribution of levels.")

    # Curriculum arguments
    parser.add_argument("--curriculum", type=lambda x: bool(strtobool(x)), default=False, nargs="?", const=True,
                        help="if toggled, this experiment will use curriculum learning")
    parser.add_argument("--curriculum-method", type=str, default="plr",
                        help="curriculum method to use")
    parser.add_argument("--num-eval-episodes", type=int, default=10,
                        help="the number of episodes to evaluate the agent on after each policy update.")

    args = parser.parse_args()
    args.batch_size = int(args.num_envs * args.num_steps)
    args.minibatch_size = int(args.batch_size // args.num_minibatches)
    # fmt: on
    return args


PROCGEN_RETURN_BOUNDS = {
    "coinrun": (5, 10),
    "starpilot": (2.5, 64),
    "caveflyer": (3.5, 12),
    "dodgeball": (1.5, 19),
    "fruitbot": (-1.5, 32.4),
    "chaser": (0.5, 13),
    "miner": (1.5, 13),
    "jumper": (3, 10),
    "leaper": (3, 10),
    "maze": (5, 10),
    "bigfish": (1, 40),
    "heist": (3.5, 10),
    "climber": (2, 12.6),
    "plunder": (4.5, 30),
    "ninja": (3.5, 10),
    "bossfight": (0.5, 13),
}


def make_env(env_id, seed, curriculum=None, start_level=0, num_levels=1):
    def thunk():
        env = openai_gym.make(f"procgen-{env_id}-v0", distribution_mode="easy", start_level=start_level, num_levels=num_levels)
        env = GymV21CompatibilityV0(env=env)
        if curriculum is not None:
            env = ProcgenTaskWrapper(env, env_id, seed=seed)
            env = MultiProcessingSyncWrapper(
                env,
                curriculum.get_components(),
                update_on_step=curriculum.requires_step_updates,
                task_space=env.task_space,
            )
        return env
    return thunk


def wrap_vecenv(vecenv):
    vecenv.is_vector_env = True
    vecenv = VecMonitor(venv=vecenv, filename=None, keep_buf=100)
    vecenv = VecNormalize(venv=vecenv, ob=False, ret=True)
    return vecenv


def level_replay_evaluate(
    env_name,
    policy,
    num_episodes,
    device,
    num_levels=0
):
    policy.eval()

    eval_envs = ProcgenEnv(
        num_envs=args.num_eval_episodes, env_name=env_name, num_levels=num_levels, start_level=0, distribution_mode="easy", paint_vel_info=False
    )
    eval_envs = VecExtractDictObs(eval_envs, "rgb")
    eval_envs = wrap_vecenv(eval_envs)
    eval_obs, _ = eval_envs.reset()
    eval_episode_rewards = [-1] * num_episodes

    while -1 in eval_episode_rewards:
        with torch.no_grad():
            eval_action, _, _, _ = policy.get_action_and_value(torch.Tensor(eval_obs).to(device), deterministic=False)

        eval_obs, _, truncs, terms, infos = eval_envs.step(eval_action.cpu().numpy())
        for i, info in enumerate(infos):
            if 'episode' in info.keys() and eval_episode_rewards[i] == -1:
                eval_episode_rewards[i] = info['episode']['r']

    # print(eval_episode_rewards)
    mean_returns = np.mean(eval_episode_rewards)
    stddev_returns = np.std(eval_episode_rewards)
    env_min, env_max = PROCGEN_RETURN_BOUNDS[args.env_id]
    normalized_mean_returns = (mean_returns - env_min) / (env_max - env_min)
    policy.train()
    return mean_returns, stddev_returns, normalized_mean_returns


def make_value_fn(agent):
    def get_value(obs):
        obs = np.array(obs)
        print(obs.shape)
        with torch.no_grad():
            return agent.get_value(torch.Tensor(obs).to(device))
    return get_value


def make_action_value_fn(agent):
    def get_action_value(obs):
        obs = np.array(obs[None,:])
        with torch.no_grad():
            action, logprob, _, value = agent.get_action_and_value(torch.Tensor(obs).to(device))
        return action.cpu().numpy(), value
    return get_action_value


if __name__ == "__main__":
    args = parse_args()
    run_name = f"{args.env_id}__{args.exp_name}__{args.seed}__{int(time.time())}"
    if args.track:
        import wandb

        wandb.init(
            project=args.wandb_project_name,
            entity=args.wandb_entity,
            sync_tensorboard=True,
            config=vars(args),
            name=run_name,
            monitor_gym=True,
            save_code=True,
            dir=args.logging_dir
        )
        # wandb.run.log_code("./syllabus/examples")

    writer = SummaryWriter(os.path.join(args.logging_dir, f"./runs/{run_name}"))
    writer.add_text(
        "hyperparameters",
        "|param|value|\n|-|-|\n%s" % ("\n".join([f"|{key}|{value}|" for key, value in vars(args).items()])),
    )

    # TRY NOT TO MODIFY: seeding
    random.seed(args.seed)
    np.random.seed(args.seed)
    torch.manual_seed(args.seed)
    torch.backends.cudnn.deterministic = args.torch_deterministic

    device = torch.device("cuda" if torch.cuda.is_available() and args.cuda else "cpu")
    print("Device:", device)

    print("Creating agent")
    agent = ProcgenAgent(
        (64, 64, 3),
        15,
        arch="large",
        base_kwargs={'recurrent': False, 'hidden_size': 256}
    ).to(device)
    optimizer = optim.Adam(agent.parameters(), lr=args.learning_rate, eps=1e-5)

    # Curriculum setup
    curriculum = None
    if args.curriculum:
        sample_env = openai_gym.make(f"procgen-{args.env_id}-v0")
        sample_env = GymV21CompatibilityV0(env=sample_env)
        sample_env = ProcgenTaskWrapper(sample_env, args.env_id, seed=args.seed)

        # Intialize Curriculum Method
        if args.curriculum_method == "plr":
            print("Using prioritized level replay.")

            plr_eval_env = make_env(args.env_id, args.seed, num_levels=200)()
            curriculum = PrioritizedLevelReplay(
                sample_env.task_space,
                sample_env.observation_space,
                num_steps=args.num_steps,
                num_processes=args.num_envs,
                gamma=args.gamma,
                gae_lambda=args.gae_lambda,
                task_sampler_kwargs_dict={"strategy": "value_l1"},
                get_value=make_value_fn(agent),
                robust_plr=True,
                eval_envs=plr_eval_env,
                action_value_fn=make_action_value_fn(agent),
            )
        elif args.curriculum_method == "dr":
            print("Using domain randomization.")
            curriculum = DomainRandomization(sample_env.task_space)
        elif args.curriculum_method == "lp":
            print("Using learning progress.")
            curriculum = LearningProgressCurriculum(sample_env.task_space)
        elif args.curriculum_method == "sq":
            print("Using sequential curriculum.")
            curricula = []
            stopping = []
            for i in range(0, 199, 10):
                curricula.append(list(range(i, i+10)))
                stopping.append("steps>=500000")
                curricula.append(list(range(i + 10)))
                stopping.append("steps>=500000")
            curriculum = SequentialCurriculum(curricula, stopping[:-1], sample_env.task_space)
        else:
            raise ValueError(f"Unknown curriculum method {args.curriculum_method}")
        curriculum = make_multiprocessing_curriculum(curriculum)
        del sample_env

    # env setup
    print("Creating env")
    envs = gym.vector.AsyncVectorEnv(
        [
            make_env(
                args.env_id,
                args.seed + i,
                curriculum=curriculum if args.curriculum else None,
                num_levels=1 if args.curriculum else 0
            )
            for i in range(args.num_envs)
        ]
    )
    envs = wrap_vecenv(envs)

<<<<<<< HEAD
    test_eval_envs = gym.vector.AsyncVectorEnv(
        [
            make_env(args.env_id, args.seed + i, num_levels=0)
            for i in range(args.num_eval_episodes)
        ]
    )
    test_eval_envs = wrap_vecenv(test_eval_envs)

    train_eval_envs = gym.vector.AsyncVectorEnv(
        [
            make_env(args.env_id, args.seed + i, num_levels=200)
            for i in range(args.num_eval_episodes)
        ]
    )
    train_eval_envs = wrap_vecenv(train_eval_envs)
=======
    assert isinstance(envs.single_action_space, gym.spaces.Discrete), "only discrete action space is supported"
    print("Creating agent")
    agent = ProcgenAgent(
        envs.single_observation_space.shape,
        envs.single_action_space.n,
        arch="large",
        base_kwargs={'recurrent': False, 'hidden_size': 256}
    ).to(device)
    optimizer = optim.Adam(agent.parameters(), lr=args.learning_rate, eps=1e-5)
>>>>>>> a8bc8bc0

    # ALGO Logic: Storage setup
    obs = torch.zeros((args.num_steps, args.num_envs) + envs.single_observation_space.shape).to(device)
    actions = torch.zeros((args.num_steps, args.num_envs) + envs.single_action_space.shape).to(device)
    logprobs = torch.zeros((args.num_steps, args.num_envs)).to(device)
    rewards = torch.zeros((args.num_steps, args.num_envs)).to(device)
    dones = torch.zeros((args.num_steps, args.num_envs)).to(device)
    values = torch.zeros((args.num_steps, args.num_envs)).to(device)

    # TRY NOT TO MODIFY: start the game
    global_step = 0
    start_time = time.time()
    next_obs, _ = envs.reset()
    next_obs = torch.Tensor(next_obs).to(device)
    next_done = torch.zeros(args.num_envs).to(device)
    num_updates = args.total_timesteps // args.batch_size
    episode_rewards = deque(maxlen=10)
    completed_episodes = 0

    for update in range(1, num_updates + 1):
        print("Update", update)
        # Annealing the rate if instructed to do so.
        if args.anneal_lr:
            frac = 1.0 - (update - 1.0) / num_updates
            lrnow = frac * args.learning_rate
            optimizer.param_groups[0]["lr"] = lrnow

        for step in range(0, args.num_steps):
            global_step += 1 * args.num_envs
            obs[step] = next_obs
            dones[step] = next_done

            # ALGO LOGIC: action logic
            with torch.no_grad():
                action, logprob, _, value = agent.get_action_and_value(next_obs)
                values[step] = value.flatten()
            actions[step] = action
            logprobs[step] = logprob

            # TRY NOT TO MODIFY: execute the game and log data.
            next_obs, reward, term, trunc, info = envs.step(action.cpu().numpy())
            done = np.logical_or(term, trunc)
            rewards[step] = torch.tensor(reward).to(device).view(-1)
            next_obs, next_done = torch.Tensor(next_obs).to(device), torch.Tensor(done).to(device)
            completed_episodes += sum(done)

            for item in info:
                if "episode" in item.keys():
                    episode_rewards.append(item['episode']['r'])
                    print(f"global_step={global_step}, episodic_return={item['episode']['r']}")
                    writer.add_scalar("charts/episodic_return", item["episode"]["r"], global_step)
                    writer.add_scalar("charts/episodic_length", item["episode"]["l"], global_step)
                    if curriculum is not None:
                        curriculum.log_metrics(writer, global_step)
                    break

        # bootstrap value if not done
        with torch.no_grad():
            next_value = agent.get_value(next_obs).reshape(1, -1)
            if args.gae:
                advantages = torch.zeros_like(rewards).to(device)
                lastgaelam = 0
                for t in reversed(range(args.num_steps)):
                    if t == args.num_steps - 1:
                        nextnonterminal = 1.0 - next_done
                        nextvalues = next_value
                    else:
                        nextnonterminal = 1.0 - dones[t + 1]
                        nextvalues = values[t + 1]
                    delta = rewards[t] + args.gamma * nextvalues * nextnonterminal - values[t]
                    advantages[t] = lastgaelam = delta + args.gamma * args.gae_lambda * nextnonterminal * lastgaelam
                returns = advantages + values
            else:
                returns = torch.zeros_like(rewards).to(device)
                for t in reversed(range(args.num_steps)):
                    if t == args.num_steps - 1:
                        nextnonterminal = 1.0 - next_done
                        next_return = next_value
                    else:
                        nextnonterminal = 1.0 - dones[t + 1]
                        next_return = returns[t + 1]
                    returns[t] = rewards[t] + args.gamma * nextnonterminal * next_return
                advantages = returns - values

        # flatten the batch
        b_obs = obs.reshape((-1,) + envs.single_observation_space.shape)
        b_logprobs = logprobs.reshape(-1)
        b_actions = actions.reshape((-1,) + envs.single_action_space.shape)
        b_advantages = advantages.reshape(-1)
        b_returns = returns.reshape(-1)
        b_values = values.reshape(-1)

        # Optimizing the policy and value network
        b_inds = np.arange(args.batch_size)
        clipfracs = []
        for epoch in range(args.update_epochs):
            np.random.shuffle(b_inds)
            for start in range(0, args.batch_size, args.minibatch_size):
                end = start + args.minibatch_size
                mb_inds = b_inds[start:end]

                _, newlogprob, entropy, newvalue = agent.get_action_and_value(b_obs[mb_inds], b_actions.long()[mb_inds])
                logratio = newlogprob - b_logprobs[mb_inds]
                ratio = logratio.exp()

                with torch.no_grad():
                    # calculate approx_kl http://joschu.net/blog/kl-approx.html
                    old_approx_kl = (-logratio).mean()
                    approx_kl = ((ratio - 1) - logratio).mean()
                    clipfracs += [((ratio - 1.0).abs() > args.clip_coef).float().mean().item()]

                mb_advantages = b_advantages[mb_inds]
                if args.norm_adv:
                    mb_advantages = (mb_advantages - mb_advantages.mean()) / (mb_advantages.std() + 1e-8)

                # Policy loss
                pg_loss1 = -mb_advantages * ratio
                pg_loss2 = -mb_advantages * torch.clamp(ratio, 1 - args.clip_coef, 1 + args.clip_coef)
                pg_loss = torch.max(pg_loss1, pg_loss2).mean()

                # Value loss
                newvalue = newvalue.view(-1)
                if args.clip_vloss:
                    v_loss_unclipped = (newvalue - b_returns[mb_inds]) ** 2
                    v_clipped = b_values[mb_inds] + torch.clamp(
                        newvalue - b_values[mb_inds],
                        -args.clip_coef,
                        args.clip_coef,
                    )
                    v_loss_clipped = (v_clipped - b_returns[mb_inds]) ** 2
                    v_loss_max = torch.max(v_loss_unclipped, v_loss_clipped)
                    v_loss = 0.5 * v_loss_max.mean()
                else:
                    v_loss = 0.5 * ((newvalue - b_returns[mb_inds]) ** 2).mean()

                entropy_loss = entropy.mean()
                loss = pg_loss - args.ent_coef * entropy_loss + v_loss * args.vf_coef

                optimizer.zero_grad()
                loss.backward()
                nn.utils.clip_grad_norm_(agent.parameters(), args.max_grad_norm)
                optimizer.step()

            if args.target_kl is not None:
                if approx_kl > args.target_kl:
                    break

        y_pred, y_true = b_values.cpu().numpy(), b_returns.cpu().numpy()
        var_y = np.var(y_true)
        explained_var = np.nan if var_y == 0 else 1 - np.var(y_true - y_pred) / var_y

        # Evaluate agent
        mean_eval_returns, stddev_eval_returns, normalized_mean_eval_returns = level_replay_evaluate(
            args.env_id, agent, args.num_eval_episodes, device, num_levels=0
        )
        mean_train_returns, stddev_train_returns, normalized_mean_train_returns = level_replay_evaluate(
            args.env_id, agent, args.num_eval_episodes, device, num_levels=200
        )

        # TRY NOT TO MODIFY: record rewards for plotting purposes
        writer.add_scalar("charts/learning_rate", optimizer.param_groups[0]["lr"], global_step)
        writer.add_scalar("charts/episode_returns", np.mean(episode_rewards), global_step)
        writer.add_scalar("losses/value_loss", v_loss.item(), global_step)
        writer.add_scalar("losses/policy_loss", pg_loss.item(), global_step)
        writer.add_scalar("losses/entropy", entropy_loss.item(), global_step)
        writer.add_scalar("losses/old_approx_kl", old_approx_kl.item(), global_step)
        writer.add_scalar("losses/approx_kl", approx_kl.item(), global_step)
        writer.add_scalar("losses/clipfrac", np.mean(clipfracs), global_step)
        writer.add_scalar("losses/explained_variance", explained_var, global_step)
        print("SPS:", int(global_step / (time.time() - start_time)))
        writer.add_scalar("charts/SPS", int(global_step / (time.time() - start_time)), global_step)

        writer.add_scalar("test_eval/mean_episode_return", mean_eval_returns, global_step)
        writer.add_scalar("test_eval/normalized_mean_eval_return", normalized_mean_eval_returns, global_step)
        writer.add_scalar("test_eval/stddev_eval_return", stddev_eval_returns, global_step)

        writer.add_scalar("train_eval/mean_episode_return", mean_train_returns, global_step)
        writer.add_scalar("train_eval/normalized_mean_train_return", normalized_mean_train_returns, global_step)
        writer.add_scalar("train_eval/stddev_train_return", stddev_train_returns, global_step)

        writer.add_scalar("curriculum/completed_episodes", completed_episodes, step)

    envs.close()
    writer.close()<|MERGE_RESOLUTION|>--- conflicted
+++ resolved
@@ -306,23 +306,7 @@
     )
     envs = wrap_vecenv(envs)
 
-<<<<<<< HEAD
-    test_eval_envs = gym.vector.AsyncVectorEnv(
-        [
-            make_env(args.env_id, args.seed + i, num_levels=0)
-            for i in range(args.num_eval_episodes)
-        ]
-    )
-    test_eval_envs = wrap_vecenv(test_eval_envs)
-
-    train_eval_envs = gym.vector.AsyncVectorEnv(
-        [
-            make_env(args.env_id, args.seed + i, num_levels=200)
-            for i in range(args.num_eval_episodes)
-        ]
-    )
-    train_eval_envs = wrap_vecenv(train_eval_envs)
-=======
+
     assert isinstance(envs.single_action_space, gym.spaces.Discrete), "only discrete action space is supported"
     print("Creating agent")
     agent = ProcgenAgent(
@@ -332,7 +316,6 @@
         base_kwargs={'recurrent': False, 'hidden_size': 256}
     ).to(device)
     optimizer = optim.Adam(agent.parameters(), lr=args.learning_rate, eps=1e-5)
->>>>>>> a8bc8bc0
 
     # ALGO Logic: Storage setup
     obs = torch.zeros((args.num_steps, args.num_envs) + envs.single_observation_space.shape).to(device)
