import time
import warnings
from multiprocessing import Process

import gym as openai_gym
import gymnasium as gym
import numpy as np
import ray
import torch
from shimmy.openai_gym_compatibility import GymV21CompatibilityV0
from pettingzoo.utils.env import ParallelEnv

from syllabus.core import MultiProcessingSyncWrapper, PettingZooMultiProcessingSyncWrapper, RaySyncWrapper, PettingZooRaySyncWrapper, ReinitTaskWrapper, PettingZooReinitTaskWrapper
from syllabus.examples.task_wrappers.cartpole_task_wrapper import CartPoleTaskWrapper
from syllabus.task_space import TaskSpace
from syllabus.tests import SyncTestEnv, PettingZooSyncTestEnv


def evaluate_random_policy(make_env, num_episodes=100, seeds=None):
    env = make_env()
    if isinstance(env, ParallelEnv):
        return evaluate_random_policy_pettingzoo(make_env, seeds=seeds, num_episodes=num_episodes)
    else:
        return evaluate_random_policy_gymnasium(make_env, seeds=seeds, num_episodes=num_episodes)


def evaluate_random_policy_gymnasium(make_env, num_episodes=100, seeds=None):
    env = make_env(seed=seeds[0] if seeds else None)

    # Seed environment
    env.action_space.seed(0)
    env.observation_space.seed(0)

    episode_returns = []

    for i in range(num_episodes):
        episode_return = 0
        if seeds:
            _ = env.reset(new_task=seeds[i])
            env.action_space.seed(0)
            env.observation_space.seed(0)
        else:
            _ = env.reset()
        term = trunc = False
        while not (term or trunc):
            action = env.action_space.sample()
            _, rew, term, trunc, _ = env.step(action)
            episode_return += rew
        episode_returns.append(episode_return)

    avg_return = sum(episode_returns) / len(episode_returns)
    # print(f"Average Episodic Return: {avg_return}")
    return avg_return, episode_returns


def evaluate_random_policy_pettingzoo(make_env, num_episodes=100, seeds=None):
    env = make_env(seed=seeds[0] if seeds else None)

    # Seed environment
    for agent in env.possible_agents:
        env.action_space(agent).seed(0)
        env.observation_space(agent).seed(0)

    episode_returns = []

    for i in range(num_episodes):
        episode_return = 0
        if seeds:
            _ = env.reset(new_task=seeds[i])
            for agent in env.possible_agents:
                env.action_space(agent).seed(0)
                env.observation_space(agent).seed(0)
        else:
            _ = env.reset()
        term = trunc = {agent: False for agent in env.agents}
        while not (all(term.values()) or all(trunc.values())):
            actions = {agent: env.action_space(agent).sample() for agent in env.agents}
            _, rew, term, trunc, _ = env.step(actions)
            episode_return += sum(rew.values())
        episode_returns.append(episode_return)

    avg_return = sum(episode_returns) / len(episode_returns)
    # print(f"Average Episodic Return: {avg_return}")
    return avg_return, episode_returns


def run_pettingzoo_episode(env, new_task=None, curriculum=None, env_id=0):
    """Run a single episode of the environment."""
    if new_task is not None:
        obs = env.reset(new_task=new_task)
    else:
        obs = env.reset()
    term = trunc = False
    ep_rew = 0
    while env.agents:
        action = {agent: env.action_space(agent).sample() for agent in env.agents}
        obs, rew, term, trunc, info = env.step(action)
        if curriculum and curriculum.unwrapped.__class__.REQUIRES_STEP_UPDATES:
            curriculum.update_on_step(obs, list(rew.values()), list(term.values()), list(trunc.values()), info, env_id=env_id)
            task_completion = max([i["task_completion"] for i in info.values()]) if len(env.agents) > 0 and "task_completion" in info[env.agents[0]] else 0.0
            curriculum.update_task_progress(env.task_space.encode(env.task), task_completion, env_id=env_id)
        ep_rew += sum(rew.values())
    if curriculum and curriculum.unwrapped.__class__.REQUIRES_EPISODE_UPDATES:
        curriculum.update_on_episode(ep_rew, env.task_space.encode(env.task), env_id=env_id)
    return ep_rew


def run_gymnasium_episode(env, new_task=None, curriculum=None, env_id=0):
    """Run a single episode of the environment."""
    if new_task is not None:
        obs = env.reset(new_task=new_task)
    else:
        obs = env.reset()
    term = trunc = False
    ep_rew = 0
    ep_len = 0
    while not (term or trunc):
        action = env.action_space.sample()
        obs, rew, term, trunc, info = env.step(action)
        if curriculum and curriculum.requires_step_updates:
            curriculum.update_on_step(env.task_space.encode(env.task), obs, rew, term, trunc, info, env_id=env_id)
            curriculum.update_task_progress(env.task_space.encode(env.task), info["task_completion"], env_id=env_id)
        ep_rew += rew
        ep_len += 1
    if curriculum and curriculum.requires_episode_updates:
        curriculum.update_on_episode(ep_rew, ep_len, env.task_space.encode(env.task), env_id=env_id)
    return ep_rew


def run_episode(env, new_task=None, curriculum=None, env_id=0):
    if isinstance(env, ParallelEnv):
        return run_pettingzoo_episode(env, new_task, curriculum, env_id=env_id)
    else:
        return run_gymnasium_episode(env, new_task, curriculum, env_id=env_id)


def run_set_length(env, curriculum=None, episodes=None, steps=None, env_id=0, env_outputs=None):
    """Run environment for a set number of episodes or steps."""
    assert episodes is not None or steps is not None, "Must specify either episodes or steps."
    assert episodes is None or steps is None, "Cannot specify both episodes and steps."
    total_episodes = episodes if episodes is not None else 2**16 - 1
    total_steps = steps if steps is not None else 2**16 - 1
    n_steps = 0
    n_episodes = 0

    # Resume stepping from the last observation.
    if env_outputs is None:
        obs = env.reset(new_task=curriculum.sample()[0] if curriculum else None)

    while n_episodes < total_episodes and n_steps < total_steps:
        term = trunc = False
        ep_rew = 0
        ep_len = 0
        while not (term or trunc) and n_steps < total_steps:
            action = env.action_space.sample()
            obs, rew, term, trunc, info = env.step(action)
            if curriculum and curriculum.requires_step_updates:
                curriculum.update_on_step(env.task_space.encode(env.task), obs, rew, term, trunc, info, env_id=env_id)
                curriculum.update_task_progress(env.task_space.encode(env.task), info["task_completion"], env_id=env_id)
            ep_rew += rew
            ep_len += 1
            n_steps += 1
        if (term or trunc) and curriculum and curriculum.requires_episode_updates:
            curriculum.update_on_episode(ep_rew, ep_len, env.task_space.encode(env.task), env_id=env_id)
        n_episodes += 1
        obs = env.reset(new_task=curriculum.sample()[0] if curriculum else None)

    return (obs, rew, term, trunc, info)


def run_episodes(env_fn, env_args, env_kwargs, curriculum=None, num_episodes=10, env_id=0):
    """Run multiple episodes of the environment."""
    env = env_fn(env_args=env_args, env_kwargs=env_kwargs)
    ep_rews = []
    for _ in range(num_episodes):
        if curriculum:
            task = env.task_space.decode(curriculum.sample()[0])
            rews = run_episode(env, new_task=task, curriculum=curriculum, env_id=env_id)
        else:
            rews = run_episode(env)
        ep_rews.append(rews)
    env.close()


def run_episodes_queue(env_fn, env_args, env_kwargs, curriculum_components, sync=True, num_episodes=10, update_on_step=True, buffer_size=2, env_id=0):
    env = env_fn(curriculum_components, env_args=env_args, env_kwargs=env_kwargs, type="queue", update_on_step=update_on_step, buffer_size=buffer_size) if sync else env_fn(env_args=env_args, env_kwargs=env_kwargs)
    ep_rews = []
    for _ in range(num_episodes):
        ep_rews.append(run_episode(env, env_id=env_id))
    env.close()


@ray.remote
def run_episodes_ray(env_fn, env_args, env_kwargs, sync=True, num_episodes=10, update_on_step=True):
    env = env_fn(env_args=env_args, env_kwargs=env_kwargs, type="ray", update_on_step=update_on_step) if sync else env_fn(env_args=env_args, env_kwargs=env_kwargs)
    ep_rews = []
    for _ in range(num_episodes):
        ep_rews.append(run_episode(env))
    env.close()


def run_single_process(env_fn, env_args=(), env_kwargs={}, curriculum=None, num_envs=2, num_episodes=10):
    start = time.time()
    for num_eps in range(num_episodes):
        # Interleave episodes for each environment
        for env_idx in range(num_envs):
            run_episodes(env_fn, env_args, env_kwargs, curriculum=curriculum, num_episodes=1, env_id=env_idx)
    end = time.time()
    native_speed = end - start
    return native_speed


def run_native_multiprocess(env_fn, env_args=(), env_kwargs={}, curriculum=None, num_envs=2, num_episodes=10, update_on_step=True, buffer_size=2):
    start = time.time()
    # Choose multiprocessing and curriculum methods
    if curriculum:
        target = run_episodes_queue
<<<<<<< HEAD
        args = (env_fn, env_args, env_kwargs, curriculum.get_components(), True, num_episodes, update_on_step and curriculum.unwrapped.__class__.REQUIRES_STEP_UPDATES, buffer_size)
=======
        args = (env_fn, env_args, env_kwargs, curriculum.get_components(), True, num_episodes, update_on_step and curriculum.curriculum.requires_step_updates, buffer_size)
>>>>>>> 2dacf65e
    else:
        target = run_episodes
        args = (env_fn, env_args, env_kwargs, (), num_episodes)

    # Run episodes
    actors = []
    for i in range(num_envs):
        nargs = args + (i,)
        actors.append(Process(target=target, args=nargs))
    for actor in actors:
        actor.start()
    for actor in actors:
        actor.join()
    end = time.time()
    native_speed = end - start

    # Stop curriculum to prevent it from slowing down the next test
    if curriculum:
        curriculum.stop()
    return native_speed


def run_ray_multiprocess(env_fn, env_args=(), env_kwargs={}, curriculum=None, num_envs=2, num_episodes=10, update_on_step=True):
    if curriculum:
        target = run_episodes_ray
        args = (env_fn, env_args, env_kwargs, True, num_episodes, update_on_step)
    else:
        target = run_episodes_ray
        args = (env_fn, env_args, env_kwargs, False, num_episodes, update_on_step)

    start = time.time()
    remotes = []
    for _ in range(num_envs):
        remotes.append(target.remote(*args))
    ray.get(remotes)
    end = time.time()
    ray_speed = end - start
    if curriculum:
        ray.kill(curriculum.curriculum)
    return ray_speed

def get_test_values(x):
    return torch.unsqueeze(torch.Tensor(np.array([0] * len(x))), -1)


# Sync Test Environment
def create_gymnasium_synctest_env(*args, type=None, env_args=(), env_kwargs={}, **kwargs):
    env = SyncTestEnv(*env_args, **env_kwargs)
    if type == "queue":
        env = MultiProcessingSyncWrapper(env, *args, task_space=env.task_space, **kwargs)
    elif type == "ray":
        env = RaySyncWrapper(env, *args, task_space=env.task_space, **kwargs)
    return env


def create_pettingzoo_synctest_env(*args, type=None, env_args=(), env_kwargs={}, **kwargs):
    env = PettingZooSyncTestEnv(*env_args, **env_kwargs)
    if type == "queue":
        env = PettingZooMultiProcessingSyncWrapper(env, *args, task_space=env.task_space, **kwargs)
    elif type == "ray":
        env = PettingZooRaySyncWrapper(env, *args, task_space=env.task_space, **kwargs)
    return env


# Cartpole Tests
def create_cartpole_env(*args, type=None, env_args=(), env_kwargs={}, **kwargs):
    env = gym.make("CartPole-v1", **env_kwargs)
    env = CartPoleTaskWrapper(env)

    if type == "queue":
        env = MultiProcessingSyncWrapper(env, *args, task_space=env.task_space, **kwargs)
    elif type == "ray":
        env = RaySyncWrapper(env, *args, task_space=env.task_space, **kwargs)
    return env


# Nethack Tests
def create_nethack_env(*args, type=None, env_args=(), env_kwargs={}, **kwargs):
    from nle.env.tasks import NetHackScore
    from syllabus.examples.task_wrappers.nethack_wrappers import NethackTaskWrapper

    env = NetHackScore(*env_args, **env_kwargs)
    env = NethackTaskWrapper(env)

    if type == "queue":
        env = MultiProcessingSyncWrapper(
            env, *args, task_space=env.task_space, **kwargs
        )
    elif type == "ray":
        env = RaySyncWrapper(env, *args, task_space=env.task_space, **kwargs)
    return env


# Procgen Tests
def create_procgen_env(*args, type=None, env_args=(), env_kwargs={}, **kwargs):
    try:
        import procgen

        from syllabus.examples.task_wrappers.procgen_task_wrapper import \
            ProcgenTaskWrapper
    except ImportError:
        warnings.warn("Unable to import procgen.")

    env = openai_gym.make("procgen-bigfish-v0", *env_args, **env_kwargs)
    env = GymV21CompatibilityV0(env=env)
    env = ProcgenTaskWrapper(env, "bigfish")

    if type == "queue":
        env = MultiProcessingSyncWrapper(
            env, *args, task_space=env.task_space, **kwargs
        )
    elif type == "ray":
        env = RaySyncWrapper(env, *args, task_space=env.task_space, **kwargs)
    return env


# Minigrid Tests
def create_minigrid_env(*args, type=None, env_args=(), env_kwargs={}, **kwargs):
    try:
        from gym_minigrid.envs import DoorKeyEnv  # noqa: F401
        from gym_minigrid.register import env_list
    except ImportError:
        warnings.warn("Unable to import gym_minigrid.")
    env = gym.make("MiniGrid-DoorKey-5x5-v0", **env_kwargs)

    def create_env(task):
        return gym.make(task)

    task_space = TaskSpace(gym.spaces.Discrete(len(env_list)), env_list)
    env = ReinitTaskWrapper(env, create_env, task_space=task_space)
    if type == "queue":
        env = MultiProcessingSyncWrapper(env, *args, task_space=env.task_space, **kwargs)
    elif type == "ray":
        env = RaySyncWrapper(env, *args, task_space=env.task_space, **kwargs)
    return env


# Pistonball Tests
def create_pistonball_env(*args, type=None, env_args=(), env_kwargs={}, **kwargs):
    try:
        from pettingzoo.butterfly import pistonball_v6  # noqa: F401
        from syllabus.examples.task_wrappers import PistonballTaskWrapper
    except ImportError:
        warnings.warn("Unable to import pistonball from pettingzoo.")

    env = pistonball_v6.parallel_env()

    def create_env(task):
        return pistonball_v6.parallel_env(n_pistons=task)

    env = PistonballTaskWrapper(env)
    if type == "queue":
        env = PettingZooMultiProcessingSyncWrapper(env, *args, task_space=env.task_space, **kwargs)
    elif type == "ray":
        env = PettingZooRaySyncWrapper(env, *args, task_space=env.task_space, **kwargs)
    return env


# Simple Tag Tests
def create_simpletag_env(*args, type=None, env_args=(), env_kwargs={}, **kwargs):
    try:
        from pettingzoo.mpe import simple_tag_v3  # noqa: F401
        # from syllabus.examples.task_wrappers import SimpleTagTaskWrapper
    except ImportError:
        warnings.warn("Unable to import simple tag from pettingzoo.")

    def create_env(task):
        good, adversary, obstacle = task
        return simple_tag_v3.parallel_env(num_good=good, num_adversaries=adversary, num_obstacles=obstacle, continuous_actions=False)

    task_space = TaskSpace(gym.spaces.MultiDiscrete([1, 1, 1]), [[4], [4], [4]])
    env = simple_tag_v3.parallel_env()
    env = PettingZooReinitTaskWrapper(env, create_env, task_space)

    # Set largest posiible task
    env.reset(new_task=(4, 4, 4))

    if type == "queue":
        env = PettingZooMultiProcessingSyncWrapper(env, *args, task_space=env.task_space, **kwargs)
    elif type == "ray":
        env = PettingZooRaySyncWrapper(env, *args, task_space=env.task_space, **kwargs)
    return env<|MERGE_RESOLUTION|>--- conflicted
+++ resolved
@@ -96,7 +96,7 @@
         action = {agent: env.action_space(agent).sample() for agent in env.agents}
         obs, rew, term, trunc, info = env.step(action)
         if curriculum and curriculum.unwrapped.__class__.REQUIRES_STEP_UPDATES:
-            curriculum.update_on_step(obs, list(rew.values()), list(term.values()), list(trunc.values()), info, env_id=env_id)
+            curriculum.update_on_step(env.task_space.encode(env.task), obs, list(rew.values()), list(term.values()), list(trunc.values()), info, env_id=env_id)
             task_completion = max([i["task_completion"] for i in info.values()]) if len(env.agents) > 0 and "task_completion" in info[env.agents[0]] else 0.0
             curriculum.update_task_progress(env.task_space.encode(env.task), task_completion, env_id=env_id)
         ep_rew += sum(rew.values())
@@ -215,11 +215,7 @@
     # Choose multiprocessing and curriculum methods
     if curriculum:
         target = run_episodes_queue
-<<<<<<< HEAD
-        args = (env_fn, env_args, env_kwargs, curriculum.get_components(), True, num_episodes, update_on_step and curriculum.unwrapped.__class__.REQUIRES_STEP_UPDATES, buffer_size)
-=======
         args = (env_fn, env_args, env_kwargs, curriculum.get_components(), True, num_episodes, update_on_step and curriculum.curriculum.requires_step_updates, buffer_size)
->>>>>>> 2dacf65e
     else:
         target = run_episodes
         args = (env_fn, env_args, env_kwargs, (), num_episodes)
