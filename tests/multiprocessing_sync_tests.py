""" Test curriculum synchronization across multiple processes. """
import ray

from syllabus.tests import SyncTestCurriculum
from syllabus.core import make_multiprocessing_curriculum, make_ray_curriculum
<<<<<<< HEAD
from syllabus.tests import test_single_process, test_native_multiprocess, test_ray_multiprocess, create_gymnasium_synctest_env
=======
from syllabus.tests import run_single_process, run_native_multiprocess, run_ray_multiprocess, create_synctest_env
>>>>>>> f76fcdd5

N_ENVS = 128
N_EPISODES = 300

if __name__ == "__main__":
    ray.init()
    sample_env = create_gymnasium_synctest_env(env_args=(N_EPISODES,))

    print("")
    print("*" * 80)
    print("Testing curriculum synchronization")
    print("*" * 80)
    print("")

    def evaluate_curriculum(curriculum, num_envs=N_ENVS):
        stats = curriculum.get_stats()
        expected_reward = 100 * num_envs * N_EPISODES
        assert stats["total_reward"] == expected_reward, f"Curriculum total reward is {stats['total_reward']}, expected {expected_reward}"
        for task, count in stats["task_counts"].items():
            if task == 0:
                assert count == 0, "Received completed error tasks, expected 0"
            else:
                assert count == num_envs, f"Curriculum task '{task}' count is {count}, expected {num_envs}"
        expected_dones = num_envs * N_EPISODES
        assert stats["total_dones"] == expected_dones, f"Curriculum total dones is {stats['total_dones']}, expected {expected_dones}"

    # Test single process speed
    print("RUNNING: Python single process test ...")
    test_curriculum = SyncTestCurriculum(N_ENVS, N_EPISODES, sample_env.task_space)
<<<<<<< HEAD
    native_speed = test_single_process(
        create_gymnasium_synctest_env, env_args=(N_EPISODES,), curriculum=test_curriculum, num_envs=N_ENVS, num_episodes=N_EPISODES
=======
    native_speed = run_single_process(
        create_synctest_env, env_args=(N_EPISODES,), curriculum=test_curriculum, num_envs=N_ENVS, num_episodes=N_EPISODES
>>>>>>> f76fcdd5
    )
    evaluate_curriculum(test_curriculum, num_envs=N_ENVS)
    print(f"PASSED: single process test passed: {native_speed:.2f}s")

    # Test Queue multiprocess speed with Syllabus
    test_curriculum = SyncTestCurriculum(N_ENVS, N_EPISODES, sample_env.task_space)
    test_curriculum = make_multiprocessing_curriculum(test_curriculum, sequential_start=False)
    print("\nRUNNING: Python multiprocess test with Syllabus...")
<<<<<<< HEAD
    native_syllabus_speed = test_native_multiprocess(
        create_gymnasium_synctest_env, env_args=(N_EPISODES,), curriculum=test_curriculum, num_envs=N_ENVS, num_episodes=N_EPISODES
=======
    native_syllabus_speed = run_native_multiprocess(
        create_synctest_env, env_args=(N_EPISODES,), curriculum=test_curriculum, num_envs=N_ENVS, num_episodes=N_EPISODES
>>>>>>> f76fcdd5
    )
    evaluate_curriculum(test_curriculum.curriculum)
    print(f"PASSED: Python multiprocess test with Syllabus: {native_syllabus_speed:.2f}s")

    # Test Ray multiprocess speed with Syllabus
    test_curriculum = SyncTestCurriculum(N_ENVS, N_EPISODES, sample_env.task_space)
    test_curriculum = make_ray_curriculum(test_curriculum)
    print("\nRUNNING: Ray multiprocess test with Syllabus...")
<<<<<<< HEAD
    ray_syllabus_speed = test_ray_multiprocess(create_gymnasium_synctest_env, env_args=(N_EPISODES,), num_envs=N_ENVS, num_episodes=N_EPISODES)
=======
    ray_syllabus_speed = run_ray_multiprocess(create_synctest_env, env_args=(N_EPISODES,), num_envs=N_ENVS, num_episodes=N_EPISODES)
>>>>>>> f76fcdd5
    # TODO: Implement Ray checks
    # evaluate_curriculum(test_curriculum)
    print(f"PASSED: Ray multiprocess test with Syllabus: {ray_syllabus_speed:.2f}s")<|MERGE_RESOLUTION|>--- conflicted
+++ resolved
@@ -3,11 +3,7 @@
 
 from syllabus.tests import SyncTestCurriculum
 from syllabus.core import make_multiprocessing_curriculum, make_ray_curriculum
-<<<<<<< HEAD
-from syllabus.tests import test_single_process, test_native_multiprocess, test_ray_multiprocess, create_gymnasium_synctest_env
-=======
-from syllabus.tests import run_single_process, run_native_multiprocess, run_ray_multiprocess, create_synctest_env
->>>>>>> f76fcdd5
+from syllabus.tests import run_single_process, run_native_multiprocess, run_ray_multiprocess, create_gymnasium_synctest_env
 
 N_ENVS = 128
 N_EPISODES = 300
@@ -37,13 +33,8 @@
     # Test single process speed
     print("RUNNING: Python single process test ...")
     test_curriculum = SyncTestCurriculum(N_ENVS, N_EPISODES, sample_env.task_space)
-<<<<<<< HEAD
-    native_speed = test_single_process(
+    native_speed = run_single_process(
         create_gymnasium_synctest_env, env_args=(N_EPISODES,), curriculum=test_curriculum, num_envs=N_ENVS, num_episodes=N_EPISODES
-=======
-    native_speed = run_single_process(
-        create_synctest_env, env_args=(N_EPISODES,), curriculum=test_curriculum, num_envs=N_ENVS, num_episodes=N_EPISODES
->>>>>>> f76fcdd5
     )
     evaluate_curriculum(test_curriculum, num_envs=N_ENVS)
     print(f"PASSED: single process test passed: {native_speed:.2f}s")
@@ -52,13 +43,8 @@
     test_curriculum = SyncTestCurriculum(N_ENVS, N_EPISODES, sample_env.task_space)
     test_curriculum = make_multiprocessing_curriculum(test_curriculum, sequential_start=False)
     print("\nRUNNING: Python multiprocess test with Syllabus...")
-<<<<<<< HEAD
-    native_syllabus_speed = test_native_multiprocess(
+    native_syllabus_speed = run_native_multiprocess(
         create_gymnasium_synctest_env, env_args=(N_EPISODES,), curriculum=test_curriculum, num_envs=N_ENVS, num_episodes=N_EPISODES
-=======
-    native_syllabus_speed = run_native_multiprocess(
-        create_synctest_env, env_args=(N_EPISODES,), curriculum=test_curriculum, num_envs=N_ENVS, num_episodes=N_EPISODES
->>>>>>> f76fcdd5
     )
     evaluate_curriculum(test_curriculum.curriculum)
     print(f"PASSED: Python multiprocess test with Syllabus: {native_syllabus_speed:.2f}s")
@@ -67,11 +53,7 @@
     test_curriculum = SyncTestCurriculum(N_ENVS, N_EPISODES, sample_env.task_space)
     test_curriculum = make_ray_curriculum(test_curriculum)
     print("\nRUNNING: Ray multiprocess test with Syllabus...")
-<<<<<<< HEAD
-    ray_syllabus_speed = test_ray_multiprocess(create_gymnasium_synctest_env, env_args=(N_EPISODES,), num_envs=N_ENVS, num_episodes=N_EPISODES)
-=======
-    ray_syllabus_speed = run_ray_multiprocess(create_synctest_env, env_args=(N_EPISODES,), num_envs=N_ENVS, num_episodes=N_EPISODES)
->>>>>>> f76fcdd5
+    ray_syllabus_speed = run_ray_multiprocess(create_gymnasium_synctest_env, env_args=(N_EPISODES,), num_envs=N_ENVS, num_episodes=N_EPISODES)
     # TODO: Implement Ray checks
     # evaluate_curriculum(test_curriculum)
     print(f"PASSED: Ray multiprocess test with Syllabus: {ray_syllabus_speed:.2f}s")